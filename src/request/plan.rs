// Copyright 2021 TiKV Project Authors. Licensed under Apache-2.0.

use crate::{
    backoff::Backoff,
    pd::PdClient,
    request::{KvRequest, Shardable},
    stats::tikv_stats,
    transaction::{resolve_locks, HasLocks},
    Error, Result,
};
use async_trait::async_trait;
use futures::{prelude::*, stream::StreamExt};
use std::{marker::PhantomData, sync::Arc};
use tikv_client_store::{HasError, HasRegionError, KvClient};

/// A plan for how to execute a request. A user builds up a plan with various
/// options, then exectutes it.
#[async_trait]
pub trait Plan: Sized + Clone + Sync + Send + 'static {
    /// The ultimate result of executing the plan (should be a high-level type, not a GRPC response).
    type Result: Send;

    /// Execute the plan.
    async fn execute(&self) -> Result<Self::Result>;
}

/// The simplest plan which just dispatches a request to a specific kv server.
#[derive(Clone)]
pub struct Dispatch<Req: KvRequest> {
    pub request: Req,
    pub kv_client: Option<Arc<dyn KvClient + Send + Sync>>,
}

#[async_trait]
impl<Req: KvRequest> Plan for Dispatch<Req> {
    type Result = Req::Response;

    async fn execute(&self) -> Result<Self::Result> {
        let stats = tikv_stats(self.request.label());
        let result = self
            .kv_client
            .as_ref()
            .expect("Unreachable: kv_client has not been initialised in Dispatch")
            .dispatch(&self.request)
            .await;
        let result = stats.done(result);
        result.map(|r| *r.downcast().expect("Downcast failed"))
    }
}

pub struct MultiRegion<P: Plan, PdC: PdClient> {
    pub(super) inner: P,
    pub pd_client: Arc<PdC>,
}

impl<P: Plan, PdC: PdClient> Clone for MultiRegion<P, PdC> {
    fn clone(&self) -> Self {
        MultiRegion {
            inner: self.inner.clone(),
            pd_client: self.pd_client.clone(),
        }
    }
}

#[async_trait]
impl<P: Plan + Shardable, PdC: PdClient> Plan for MultiRegion<P, PdC>
where
    P::Result: HasError,
{
    type Result = Vec<Result<P::Result>>;

    async fn execute(&self) -> Result<Self::Result> {
        Ok(self
            .inner
            .shards(&self.pd_client)
            .and_then(move |(shard, store)| async move {
                let mut clone = self.inner.clone();
                clone.apply_shard(shard, &store)?;
                let mut response = clone.execute().await?;
                match response.error() {
                    Some(e) => Err(e),
                    None => Ok(response),
                }
            })
            .collect()
            .await)
    }
}

/// A technique for merging responses into a single result (with type `Out`).
pub trait Merge<In>: Sized + Clone + Send + Sync + 'static {
    type Out: Send;

    fn merge(&self, input: Vec<Result<In>>) -> Result<Self::Out>;
}

#[derive(Clone)]
pub struct MergeResponse<P: Plan, In, M: Merge<In>> {
    pub inner: P,
    pub merge: M,
    pub phantom: PhantomData<In>,
}

#[async_trait]
impl<In: Clone + Send + Sync + 'static, P: Plan<Result = Vec<Result<In>>>, M: Merge<In>> Plan
    for MergeResponse<P, In, M>
{
    type Result = M::Out;

    async fn execute(&self) -> Result<Self::Result> {
        self.merge.merge(self.inner.execute().await?)
    }
}

/// A merge strategy which collects data from a response into a single type.
#[derive(Clone, Copy)]
pub struct Collect;

/// A merge strategy which returns an error if any response is an error and
/// otherwise returns a Vec of the results.
#[derive(Clone, Copy)]
pub struct CollectError;

impl<T: Send> Merge<T> for CollectError {
    type Out = Vec<T>;

    fn merge(&self, input: Vec<Result<T>>) -> Result<Self::Out> {
        input.into_iter().collect()
    }
}

/// Process data into another kind of data.
pub trait Process<In>: Sized + Clone + Send + Sync + 'static {
    type Out: Send;

    fn process(&self, input: Result<In>) -> Result<Self::Out>;
}

#[derive(Clone)]
pub struct ProcessResponse<P: Plan, In, Pr: Process<In>> {
    pub inner: P,
    pub processor: Pr,
    pub phantom: PhantomData<In>,
}

#[async_trait]
impl<In: Clone + Sync + Send + 'static, P: Plan<Result = In>, Pr: Process<In>> Plan
    for ProcessResponse<P, In, Pr>
{
    type Result = Pr::Out;

    async fn execute(&self) -> Result<Self::Result> {
        self.processor.process(self.inner.execute().await)
    }
}

<<<<<<< HEAD
=======
#[derive(Clone, Copy, Debug)]
pub struct DefaultProcessor;

>>>>>>> 3fad149f
pub struct RetryRegion<P: Plan, PdC: PdClient> {
    pub inner: P,
    pub pd_client: Arc<PdC>,
    pub backoff: Backoff,
}

impl<P: Plan, PdC: PdClient> Clone for RetryRegion<P, PdC> {
    fn clone(&self) -> Self {
        RetryRegion {
            inner: self.inner.clone(),
            pd_client: self.pd_client.clone(),
            backoff: self.backoff.clone(),
        }
    }
}

#[async_trait]
impl<P: Plan, PdC: PdClient> Plan for RetryRegion<P, PdC>
where
    P::Result: HasError,
{
    type Result = P::Result;

    async fn execute(&self) -> Result<Self::Result> {
        let mut result = self.inner.execute().await?;
        let mut clone = self.clone();
        while let Some(region_error) = result.region_error() {
            match clone.backoff.next_delay_duration() {
                None => return Err(region_error),
                Some(delay_duration) => {
                    futures_timer::Delay::new(delay_duration).await;
                    result = clone.inner.execute().await?;
                }
            }
        }

        Ok(result)
    }
}

pub struct ResolveLock<P: Plan, PdC: PdClient> {
    pub inner: P,
    pub pd_client: Arc<PdC>,
    pub backoff: Backoff,
}

impl<P: Plan, PdC: PdClient> Clone for ResolveLock<P, PdC> {
    fn clone(&self) -> Self {
        ResolveLock {
            inner: self.inner.clone(),
            pd_client: self.pd_client.clone(),
            backoff: self.backoff.clone(),
        }
    }
}

#[async_trait]
impl<P: Plan, PdC: PdClient> Plan for ResolveLock<P, PdC>
where
    P::Result: HasLocks,
{
    type Result = P::Result;

    async fn execute(&self) -> Result<Self::Result> {
        let mut result = self.inner.execute().await?;
        let mut clone = self.clone();
        loop {
            let locks = result.take_locks();
            if locks.is_empty() {
                return Ok(result);
            }

            if self.backoff.is_none() {
                return Err(Error::ResolveLockError);
            }

            let pd_client = self.pd_client.clone();
            if resolve_locks(locks, pd_client.clone()).await? {
                result = self.inner.execute().await?;
            } else {
                match clone.backoff.next_delay_duration() {
                    None => return Err(Error::ResolveLockError),
                    Some(delay_duration) => {
                        futures_timer::Delay::new(delay_duration).await;
                        result = clone.inner.execute().await?;
                    }
                }
            }
        }
    }
}

#[cfg(test)]
mod test {
    use super::*;
    use crate::mock::{mock_store, MockPdClient};
    use futures::stream::BoxStream;
    use tikv_client_proto::kvrpcpb::BatchGetResponse;

    #[derive(Clone)]
    struct ErrPlan;

    #[async_trait]
    impl Plan for ErrPlan {
        type Result = BatchGetResponse;

        async fn execute(&self) -> Result<Self::Result> {
            Err(Error::Unimplemented)
        }
    }

    impl Shardable for ErrPlan {
        type Shard = u8;

        fn shards(
            &self,
            _: &Arc<impl crate::pd::PdClient>,
        ) -> BoxStream<'static, crate::Result<(Self::Shard, crate::store::Store)>> {
            Box::pin(stream::iter(1..=3).map(|_| Err(Error::Unimplemented)))
                .map_ok(|_: u8| (42, mock_store()))
                .boxed()
        }

        fn apply_shard(&mut self, _: Self::Shard, _: &crate::store::Store) -> Result<()> {
            Ok(())
        }
    }

    #[tokio::test]
    async fn test_err() {
        let plan = RetryRegion {
            inner: MultiRegion {
                inner: ResolveLock {
                    inner: ErrPlan,
                    backoff: Backoff::no_backoff(),
                    pd_client: Arc::new(MockPdClient::default()),
                },
                pd_client: Arc::new(MockPdClient::default()),
            },
            backoff: Backoff::no_backoff(),
            pd_client: Arc::new(MockPdClient::default()),
        };
        plan.execute()
            .await
            .unwrap()
            .iter()
            .for_each(|r| assert!(r.is_err()));
    }
}<|MERGE_RESOLUTION|>--- conflicted
+++ resolved
@@ -154,12 +154,9 @@
     }
 }
 
-<<<<<<< HEAD
-=======
 #[derive(Clone, Copy, Debug)]
 pub struct DefaultProcessor;
 
->>>>>>> 3fad149f
 pub struct RetryRegion<P: Plan, PdC: PdClient> {
     pub inner: P,
     pub pd_client: Arc<PdC>,
