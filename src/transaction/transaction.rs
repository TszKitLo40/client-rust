--- conflicted
+++ resolved
@@ -757,26 +757,16 @@
         if std::thread::panicking() {
             return;
         }
-<<<<<<< HEAD
         let mut status = futures::executor::block_on(self.status.write());
-=======
-        let status = futures::executor::block_on(self.status.write());
->>>>>>> 1b2adc73
         if *status == TransactionStatus::Active {
             match self.options.check_level {
                 CheckLevel::Panic => {
                     panic!("Dropping an active transaction. Consider commit or rollback it.")
-<<<<<<< HEAD
                 }
                 CheckLevel::Warn => {
                     warn!("Dropping an active transaction. Consider commit or rollback it.")
                 }
-=======
-                }
-                CheckLevel::Warn => {
-                    warn!("Dropping an active transaction. Consider commit or rollback it.")
-                }
->>>>>>> 1b2adc73
+
                 CheckLevel::None => {}
             }
         }
@@ -1150,7 +1140,6 @@
     };
     use tikv_client_proto::{kvrpcpb, pdpb::Timestamp};
 
-<<<<<<< HEAD
     #[tokio::test]
     async fn test_optimistic_heartbeat() -> Result<(), io::Error> {
         fail::cfg("after-prewrite", "sleep(10000)").unwrap();
@@ -1165,34 +1154,16 @@
                     return Ok(Box::new(kvrpcpb::PrewriteResponse::default()) as Box<dyn Any>);
                 }
                 Ok(Box::new(kvrpcpb::CommitResponse::default()) as Box<dyn Any>)
-=======
-    #[test]
-    fn test_optimistic_heartbeat() -> Result<(), io::Error> {
-        let mut heartbeats = AtomicUsize::new(0);
-        let pd_client = Arc::new(MockPdClient::new(MockKvClient::with_dispatch_hook(
-            |req: &dyn Any| {
-                if let Some(heartbeat) = req.downcast_mut::<kvrpcpb::TxnHeartBeatRequest>() {
-                    heartbeats.fetch_add(1, Ordering::SeqCst);
-                    Ok(Box::new(kvrpcpb::TxnHeartBeatResponse::default()) as Box<dyn Any>)
-                } else {
-                    Ok(Box::new(kvrpcpb::ResolveLockResponse::default()) as Box<dyn Any>)
-                }
->>>>>>> 1b2adc73
             },
         )));
         let key1 = "key1".to_owned();
         let bg_worker = ThreadPool::new()?;
-<<<<<<< HEAD
         let mut heartbeat_txn = Transaction::new(
-=======
-        let heartbeat_txn = Transaction::new(
->>>>>>> 1b2adc73
             Timestamp::default(),
             bg_worker,
             pd_client,
             TransactionOptions::new_optimistic(),
         );
-<<<<<<< HEAD
         heartbeat_txn.put(key1.clone(), "foo").await.unwrap();
         let heartbeat_txn_handle = tokio::spawn(async move {
             assert!(heartbeat_txn.commit().await.is_ok());
@@ -1237,12 +1208,4 @@
         assert!(heartbeats.load(Ordering::SeqCst) > 1);
         Ok(())
     }
-=======
-        assert!(heartbeats.load(Ordering::SeqCst) > 1);
-        Ok(())
-    }
-
-    #[test]
-    fn test_pessimistic_heartbeat() {}
->>>>>>> 1b2adc73
 }